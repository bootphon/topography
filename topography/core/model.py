"""Topographic model. Add positions to all Conv2d layers in a base model
and try to enforce topographic organization.
The inverse pairwise distances between channels are stored under
the `inverse_distance` buffer.
"""
import copy
from collections import OrderedDict
from operator import attrgetter
<<<<<<< HEAD
from typing import Callable, List, Optional
=======
from typing import Callable, Optional, Tuple
>>>>>>> 57cd098b

import torch
from torch import nn

from topography.core.distance import inverse_distance


class TopographicModel(nn.Module):
    """Class to introduce topographic organization in PyTorch models
    with Conv2d layers."""

    def __init__(
        self,
        model: nn.Module,
        dimension: int = 2,
        norm: str = "euclidean",
        position_scheme: str = "hypercube",
<<<<<<< HEAD
        topographic_layer_names: Optional[List[str]] = None,
=======
        topographic_layer_names: Optional[Tuple[str]] = None,
>>>>>>> 57cd098b
    ) -> None:
        """Creates the model. It is the same as the original model,
        but adds an `activations` field that records outputs
        of each Conv2d layer. Also adds an `inverse_distance`
        buffer to them.

        Parameters
        ----------
        model : nn.Module
            Original model. Must have Conv2d layers.
        dimension : int, optional
            Dimension of the position assigned to each channel
            of each Conv2d layer, by default 2.
        norm : str, optional
            Which norm between positions to use. Must be "euclidean" or "l1",
            by default "euclidean".
        position_scheme : str, optional
            How to assign positions. Must be "hypercube", by default
            "hypercube".
        topographic_layer_names : Tuple[str], optional
            Tuple of names of the Conv2d layers to which add topography.
            If None, all Conv2d layers will be used. By default None.
        """
        super().__init__()
        self.model = copy.deepcopy(model)

        def condition(name: str, layer: nn.Module) -> bool:
            is_conv2d = isinstance(layer, nn.Conv2d)
            if topographic_layer_names is None:
                return is_conv2d
            return is_conv2d and name in topographic_layer_names

        names, conv_layers = zip(
            *[
                (name, layer)
                for name, layer in self.model.named_modules()
                if condition(name, layer)
            ]
        )
        out_channels = OrderedDict(
            zip(names, [layer.out_channels for layer in conv_layers])
        )

        self.activations = OrderedDict()
        inv_dist = inverse_distance(
            out_channels, dimension, norm, position_scheme
        )

        def get_activation(name: str) -> Callable[..., None]:
            def hook(_, __, out: torch.Tensor) -> None:
                self.activations[name] = out

            return hook

        self.topographic_layer_names = names
        for name, layer in zip(names, conv_layers):
            layer.register_buffer("inverse_distance", inv_dist[name])
            layer.register_forward_hook(get_activation(name))

    @property
    def inverse_distance(self) -> OrderedDict:
        """Get the inverse distances between the channels positions
        of each Conv2d layer.
        For each layer, a buffer "inverse_distance" is registered, and we
        retrieve them in this method.
        It is implemented that way in order for them to be inside
        the `state_dict` and to move to the same device as the model when
        needed.

        Returns
        -------
        OrderedDict
            The dictionnary of inverse distances.
        """
        inv_dist = OrderedDict()
        for name in self.topographic_layer_names:
            inv_dist[name] = attrgetter(name)(self.model).inverse_distance
        return inv_dist

    def forward(self, inp: torch.Tensor) -> torch.Tensor:
        """Defines the computation performed by the TopographicModel:
        it is the one done by the base model.

        Parameters
        ----------
        inp : torch.Tensor
            Input tensor.

        Returns
        -------
        torch.Tensor
            Output computed by the base model.
        """
        return self.model(inp)<|MERGE_RESOLUTION|>--- conflicted
+++ resolved
@@ -6,11 +6,7 @@
 import copy
 from collections import OrderedDict
 from operator import attrgetter
-<<<<<<< HEAD
-from typing import Callable, List, Optional
-=======
 from typing import Callable, Optional, Tuple
->>>>>>> 57cd098b
 
 import torch
 from torch import nn
@@ -28,11 +24,7 @@
         dimension: int = 2,
         norm: str = "euclidean",
         position_scheme: str = "hypercube",
-<<<<<<< HEAD
-        topographic_layer_names: Optional[List[str]] = None,
-=======
         topographic_layer_names: Optional[Tuple[str]] = None,
->>>>>>> 57cd098b
     ) -> None:
         """Creates the model. It is the same as the original model,
         but adds an `activations` field that records outputs
